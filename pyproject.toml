[tool.uv]
dev-dependencies = [
    "pytest>=8.0.0",
    "pytest-cov>=5.0.0",
    "pytest-asyncio>=0.23.0",
    "ruff>=0.4.0",
    "mypy>=1.10.0",
    "black>=24.0.0",
    "isort>=5.13.0",
    "pre-commit>=3.7.0",
]

[tool.uv.workspace]
members = [
    "projects/file-manager-api",
<<<<<<< HEAD
    "projects/bot-knowledge",
    "projects/project-three",
=======
    "projects/project-two",
    "projects/llm-chat",
>>>>>>> f068d024
    "shared",
]

[tool.ruff]
line-length = 88
target-version = "py312"
select = [
    "E",      # pycodestyle errors
    "W",      # pycodestyle warnings
    "F",      # pyflakes
    "I",      # isort
    "N",      # pep8-naming
    "UP",     # pyupgrade
    "B",      # flake8-bugbear
    "C4",     # flake8-comprehensions
    "SIM",    # flake8-simplify
    "TID",    # flake8-tidy-imports
    "RUF",    # ruff-specific rules
]
ignore = []
fixable = ["ALL"]
unfixable = []
exclude = [
    ".git",
    ".mypy_cache",
    ".pytest_cache",
    ".ruff_cache",
    ".venv",
    "__pycache__",
    "dist",
    "build",
]

[tool.ruff.format]
quote-style = "double"
indent-style = "space"
skip-magic-trailing-comma = false
line-ending = "auto"

[tool.black]
line-length = 88
target-version = ["py312"]

[tool.isort]
profile = "black"
line_length = 88

[tool.mypy]
python_version = "3.12"
warn_return_any = true
warn_unused_configs = true
disallow_untyped_defs = true
disallow_incomplete_defs = true
check_untyped_defs = true
no_implicit_optional = true
warn_redundant_casts = true
warn_unused_ignores = true
warn_no_return = true
strict_equality = true

[tool.pytest.ini_options]
minversion = "8.0"
addopts = [
    "-ra",
    "--strict-markers",
    "--strict-config",
    "--cov=projects",
    "--cov-report=term-missing",
    "--cov-report=html",
    "--cov-report=xml",
]
testpaths = ["tests", "projects/*/tests"]
python_files = ["test_*.py", "*_test.py"]
python_classes = ["Test*"]
python_functions = ["test_*"]

[tool.coverage.run]
source = ["projects"]
branch = true
parallel = true
omit = [
    "*/tests/*",
    "*/__init__.py",
    "*/migrations/*",
    "*/.venv/*",
]

[tool.coverage.report]
exclude_lines = [
    "pragma: no cover",
    "def __repr__",
    "raise AssertionError",
    "raise NotImplementedError",
    "if __name__ == .__main__.:",
    "if TYPE_CHECKING:",
    "class .*\\bProtocol\\):",
    "@(abc\\.)?abstractmethod",
]
show_missing = true
skip_covered = false
precision = 2<|MERGE_RESOLUTION|>--- conflicted
+++ resolved
@@ -13,13 +13,8 @@
 [tool.uv.workspace]
 members = [
     "projects/file-manager-api",
-<<<<<<< HEAD
     "projects/bot-knowledge",
-    "projects/project-three",
-=======
-    "projects/project-two",
     "projects/llm-chat",
->>>>>>> f068d024
     "shared",
 ]
 
