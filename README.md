# Toy Project Monorepo

A modern monorepo structure for managing multiple related projects with shared infrastructure and libraries.

## Overview

This monorepo contains multiple projects organized in a clean, scalable architecture:

- **File Manager API**: A FastAPI-based file management system with SyftBox integration
<<<<<<< HEAD
- **Bot Knowledge**: FastAPI ChromaDB Vector Database API
- **Project Three**: [Future project placeholder]
=======
- **Project Two**: [Future project placeholder]
- **LLM Chat**: A FastAPI-based chat application powered by OpenAI's GPT-4 Mini
>>>>>>> f068d024

## Repository Structure

```
toy_project/
├── projects/                    # Individual projects
│   ├── file-manager-api/       # File management API service
<<<<<<< HEAD
│   ├── bot-knowledge/          # FastAPI ChromaDB Vector Database API
│   └── project-three/          # Future project
=======
│   ├── project-two/            # Future project
│   └── llm-chat/               # LLM Chat application
>>>>>>> f068d024
├── shared/                      # Shared code and utilities
│   ├── configs/                # Shared configuration files
│   ├── libs/                   # Shared libraries
│   │   ├── auth/              # Authentication library
│   │   ├── common/            # Common utilities
│   │   └── database/          # Database utilities
│   └── utils/                  # Shared utilities
│       ├── deployment/        # Deployment scripts
│       └── testing/           # Testing utilities
├── infrastructure/             # Infrastructure as code
│   ├── docker/                # Docker configurations
│   └── scripts/               # Infrastructure scripts
├── docs/                       # Documentation
├── justfile                    # Task automation
└── sonar-project.properties   # Code quality configuration
```

## Getting Started

### Prerequisites

- Python 3.11+
- Docker and Docker Compose
- UV package manager (optional but recommended)
- Just task runner (optional but recommended)

### Quick Start

1. Clone the repository:
   ```bash
   git clone <repository-url>
   cd toy_project
   ```

2. Set up the development environment:
   ```bash
   # Install dependencies for a specific project
   cd projects/file-manager-api
   pip install -e ".[dev,test]"
   ```

3. Run a specific project:
   ```bash
   # Using Docker
   docker-compose -f infrastructure/docker/docker-compose.yml up

   # Or directly with Python
   cd projects/file-manager-api
   python -m uvicorn src.app.main:app --reload
   ```

## Projects

### File Manager API
A comprehensive file management system with REST API, secure storage, and SyftBox integration. See [projects/file-manager-api/README.md](projects/file-manager-api/README.md) for details.

### Bot Knowledge
A FastAPI ChromaDB Vector Database API for document management and vector similarity search. See [projects/bot-knowledge/README.md](projects/bot-knowledge/README.md) for details.

### LLM Chat
FastAPI-based chat application with real-time streaming responses and session management - See [projects/llm-chat/README.md](projects/llm-chat/README.md)

## Development

### Common Tasks

Using the `justfile` for task automation:
```bash
# List available commands
just

# Run tests for all projects
just test-all

# Format code
just format

# Lint code
just lint
```

### Working with Individual Projects

Each project in the `projects/` directory is self-contained with its own:
- `pyproject.toml` for dependencies
- `src/` directory for source code
- `tests/` directory for tests
- `docker/` directory for containerization
- Project-specific README

### Shared Code

The `shared/` directory contains common code used across projects:
- **libs/**: Reusable libraries (auth, database, common utilities)
- **configs/**: Shared configuration files
- **utils/**: Deployment and testing utilities

## Infrastructure

### Docker Support

Multi-project Docker support is provided through:
- `infrastructure/docker/docker-compose.yml`: Development environment
- `infrastructure/docker/docker-compose.prod.yml`: Production environment
- Individual Dockerfiles in each project's `docker/` directory

### CI/CD

The repository includes GitHub Actions workflows for:
- Code quality checks (linting, type checking)
- Security scanning
- Automated testing
- Docker image building

## Contributing

1. Create a feature branch from `main`
2. Make your changes in the appropriate project directory
3. Ensure tests pass and code quality checks succeed
4. Submit a pull request with a clear description

## Code Quality

- **Linting**: Ruff for Python code style
- **Type Checking**: MyPy for static type analysis
- **Testing**: Pytest for unit and integration tests
- **Code Coverage**: Minimum 80% coverage requirement
- **Security**: CodeQL and dependency scanning

## License

[Your License Here]<|MERGE_RESOLUTION|>--- conflicted
+++ resolved
@@ -7,13 +7,8 @@
 This monorepo contains multiple projects organized in a clean, scalable architecture:
 
 - **File Manager API**: A FastAPI-based file management system with SyftBox integration
-<<<<<<< HEAD
 - **Bot Knowledge**: FastAPI ChromaDB Vector Database API
-- **Project Three**: [Future project placeholder]
-=======
-- **Project Two**: [Future project placeholder]
 - **LLM Chat**: A FastAPI-based chat application powered by OpenAI's GPT-4 Mini
->>>>>>> f068d024
 
 ## Repository Structure
 
@@ -21,13 +16,8 @@
 toy_project/
 ├── projects/                    # Individual projects
 │   ├── file-manager-api/       # File management API service
-<<<<<<< HEAD
 │   ├── bot-knowledge/          # FastAPI ChromaDB Vector Database API
-│   └── project-three/          # Future project
-=======
-│   ├── project-two/            # Future project
 │   └── llm-chat/               # LLM Chat application
->>>>>>> f068d024
 ├── shared/                      # Shared code and utilities
 │   ├── configs/                # Shared configuration files
 │   ├── libs/                   # Shared libraries
